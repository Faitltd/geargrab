--- conflicted
+++ resolved
@@ -1,187 +1,84 @@
 import { json } from '@sveltejs/kit';
 import type { RequestHandler } from './$types';
-<<<<<<< HEAD
-import { adminFirestore } from '$lib/firebase/server';
-import type { Booking } from '$lib/types/firestore';
-import {
-  requireAuth,
-  rateLimit,
-  validateNumber,
-  validateString
-} from '$lib/server/security';
-import {
-  asyncHandler,
-  mapFirebaseError,
-  ValidationError,
-  AuthorizationError,
-  NotFoundError
-} from '$lib/server/errors';
-=======
 import { adminFirestore } from '$firebase/server';
 import type { Booking } from '$types/firestore';
 import { BookingStatus } from '$lib/types/booking-status';
->>>>>>> 58e18a26
 
 // Get bookings for the current user
-export const GET: RequestHandler = asyncHandler(async ({ url, locals, ...event }) => {
-  // Apply rate limiting
-  const rateLimitResponse = rateLimit('api')(event);
-  if (rateLimitResponse) return rateLimitResponse;
-
-  // Check authentication
-  const authResponse = requireAuth({ locals } as any);
-  if (authResponse) return authResponse;
+export const GET: RequestHandler = async ({ url, locals }) => {
+  // Check if user is authenticated
+  if (!locals.userId) {
+    return json({ error: 'Unauthorized' }, { status: 401 });
+  }
   
   try {
-    // Validate query parameters
-    const statusValidation = validateString(url.searchParams.get('status'), {
-      pattern: /^(pending|confirmed|active|completed|cancelled)$/
-    });
-
-    const roleValidation = validateString(url.searchParams.get('role'), {
-      pattern: /^(owner|renter)$/
-    });
-
-    const limitValidation = validateNumber(url.searchParams.get('limit'), {
-      min: 1,
-      max: 100,
-      integer: true
-    });
-
-    if (!statusValidation.isValid && url.searchParams.get('status')) {
-      throw new ValidationError('Invalid status parameter');
-    }
-
-    if (!roleValidation.isValid && url.searchParams.get('role')) {
-      throw new ValidationError('Invalid role parameter');
-    }
-
-    if (!limitValidation.isValid && url.searchParams.get('limit')) {
-      throw new ValidationError('Invalid limit parameter');
-    }
-
-    const status = statusValidation.value;
-    const role = roleValidation.value || 'renter';
-    const limit = limitValidation.value || 20;
-
+    // Get query parameters
+    const role = url.searchParams.get('role') || 'renter';
+    const status = url.searchParams.get('status');
+    const limit = parseInt(url.searchParams.get('limit') || '20');
+    
     // Build query
     let query = adminFirestore.collection('bookings');
-
+    
     // Filter by user role
     if (role === 'renter') {
       query = query.where('renterUid', '==', locals.userId);
     } else {
       query = query.where('ownerUid', '==', locals.userId);
     }
-
+    
     // Filter by status if provided
     if (status) {
       query = query.where('status', '==', status);
     }
-
+    
     // Add sorting and limit
     query = query.orderBy('createdAt', 'desc').limit(limit);
-
+    
     // Execute query
     const snapshot = await query.get();
-
+    
     // Process results
     const bookings: Booking[] = [];
     snapshot.forEach((doc) => {
       bookings.push({ id: doc.id, ...doc.data() } as Booking);
     });
-
-    return json({ bookings, total: bookings.length });
+    
+    return json({ bookings });
   } catch (error) {
-    throw mapFirebaseError(error);
+    console.error('Error getting bookings:', error);
+    return json({ error: 'Failed to get bookings' }, { status: 500 });
   }
-});
+};
 
 // Create a new booking
-export const POST: RequestHandler = asyncHandler(async ({ request, locals, ...event }) => {
-  // Apply rate limiting
-  const rateLimitResponse = rateLimit('api')(event);
-  if (rateLimitResponse) return rateLimitResponse;
-
-  // Check authentication
-  const authResponse = requireAuth({ locals } as any);
-  if (authResponse) return authResponse;
-
+export const POST: RequestHandler = async ({ request, locals }) => {
+  // Check if user is authenticated
+  if (!locals.userId) {
+    return json({ error: 'Unauthorized' }, { status: 401 });
+  }
+  
   try {
     const bookingData = await request.json();
-
-    // Validate required fields
-    const validationErrors: Record<string, string> = {};
-
-    const listingIdValidation = validateString(bookingData.listingId, { required: true });
-    if (!listingIdValidation.isValid) {
-      validationErrors.listingId = listingIdValidation.error!;
-    }
-
-    const startDateValidation = validateString(bookingData.startDate, { required: true });
-    if (!startDateValidation.isValid) {
-      validationErrors.startDate = startDateValidation.error!;
-    }
-
-    const endDateValidation = validateString(bookingData.endDate, { required: true });
-    if (!endDateValidation.isValid) {
-      validationErrors.endDate = endDateValidation.error!;
-    }
-
-    const totalPriceValidation = validateNumber(bookingData.totalPrice, {
-      required: true,
-      min: 0
-    });
-    if (!totalPriceValidation.isValid) {
-      validationErrors.totalPrice = totalPriceValidation.error!;
-    }
-
-    if (Object.keys(validationErrors).length > 0) {
-      throw new ValidationError('Validation failed', { fields: validationErrors });
-    }
-
+    
     // Validate renter
     if (bookingData.renterUid !== locals.userId) {
-      throw new AuthorizationError('Cannot create booking for another user');
+      return json({ error: 'Unauthorized' }, { status: 401 });
     }
-
+    
     // Get the listing to verify it exists and is active
-    const listingRef = adminFirestore.collection('listings').doc(listingIdValidation.value!);
+    const listingRef = adminFirestore.collection('listings').doc(bookingData.listingId);
     const listingDoc = await listingRef.get();
-
+    
     if (!listingDoc.exists) {
-      throw new NotFoundError('Listing not found');
+      return json({ error: 'Listing not found' }, { status: 404 });
     }
-
+    
     const listing = listingDoc.data();
-
+    
     if (listing?.status !== 'active') {
-      throw new ValidationError('Listing is not available for booking');
+      return json({ error: 'Listing is not active' }, { status: 400 });
     }
-<<<<<<< HEAD
-
-    // Prevent self-booking
-    if (listing?.ownerUid === locals.userId) {
-      throw new ValidationError('Cannot book your own listing');
-    }
-
-    // Add timestamps and sanitized data
-    const now = adminFirestore.Timestamp.now();
-    const sanitizedBookingData = {
-      listingId: listingIdValidation.value,
-      listingTitle: listing.title,
-      listingImage: listing.images?.[0] || '',
-      ownerUid: listing.ownerUid,
-      renterUid: locals.userId,
-      startDate: new Date(startDateValidation.value!),
-      endDate: new Date(endDateValidation.value!),
-      totalPrice: totalPriceValidation.value,
-      securityDeposit: listing.securityDeposit || 0,
-      status: 'pending',
-      paymentStatus: 'pending',
-      createdAt: now,
-      updatedAt: now
-=======
     
     // Add timestamps and set initial status for two-stage payment
     const now = adminFirestore.Timestamp.now();
@@ -194,18 +91,14 @@
       paymentStage: bookingData.paymentStage || 'upfront', // Track payment stage
       upfrontPaymentId: bookingData.paymentIntentId, // Store upfront payment ID
       rentalPaymentId: null // Will be set when rental fee is charged
->>>>>>> 58e18a26
     };
-
+    
     // Create booking
-    const docRef = await adminFirestore.collection('bookings').add(sanitizedBookingData);
-
-    return json({
-      id: docRef.id,
-      message: 'Booking created successfully'
-    }, { status: 201 });
-
+    const docRef = await adminFirestore.collection('bookings').add(bookingWithTimestamps);
+    
+    return json({ id: docRef.id });
   } catch (error) {
-    throw mapFirebaseError(error);
+    console.error('Error creating booking:', error);
+    return json({ error: 'Failed to create booking' }, { status: 500 });
   }
-});+};