<script lang="ts">
  import { goto } from '$app/navigation';
<<<<<<< HEAD
  import { authStore } from '$stores/auth';
  import { getUserBookings } from '$firebase/db/bookings';
  import { getListings } from '$firebase/db/listings';
  import { formatCurrency } from '$utils/formatting';
  import { formatDate } from '$utils/dates';
  import { timestampToDate } from '$utils/dates';
  
  // Dashboard data
  let loading = true;
  let activeBookings: any[] = [];
  let activeListings: any[] = [];
  let recentActivity: any[] = [];
  
  // Load dashboard data
  onMount(async () => {
    if (!$authStore.isLoggedIn) return;
    
    try {
      // Get active bookings (as renter)
      const { bookings: renterBookings } = await getUserBookings(
        $authStore.authUser!.uid,
        'renter',
        ['pending', 'confirmed', 'active']
      );
      
      // Get active listings
      const { listings } = await getListings({
        ownerUid: $authStore.authUser!.uid,
        status: 'active'
      });
      
      // Get bookings for owner's listings
      const { bookings: ownerBookings } = await getUserBookings(
        $authStore.authUser!.uid,
        'owner',
        ['pending', 'confirmed', 'active']
      );
      
      // Set data
      activeBookings = renterBookings;
      activeListings = listings;
      
      // Combine recent activity
      const activity = [
        ...renterBookings.map(booking => ({
          type: 'booking',
          role: 'renter',
          item: booking,
          date: booking.createdAt
        })),
        ...ownerBookings.map(booking => ({
          type: 'booking',
          role: 'owner',
          item: booking,
          date: booking.createdAt
        }))
      ];
      
      // Sort by date (newest first) and limit to 5
      recentActivity = activity
        .sort((a, b) => b.date.seconds - a.date.seconds)
        .slice(0, 5);
      
    } catch (error) {
      console.error('Error loading dashboard data:', error);
    } finally {
      loading = false;
    }
  });
  
  // Navigate to listing
  function goToListing(listingId: string) {
    goto(`/listing/${listingId}`);
  }
  
  // Navigate to booking
  function goToBooking(bookingId: string) {
    goto(`/booking/${bookingId}`);
  }
  
=======
  import ScrollLinkedAnimator from '$lib/components/layout/scroll-linked-animator.svelte';
  import ScrollLinkedSequential from '$lib/components/layout/scroll-linked-sequential.svelte';

>>>>>>> 58e18a26
  // Navigate to create listing
  function goToCreateListing() {
    goto('/list-gear');
  }
</script>

<div class="space-y-8">
  <!-- Dashboard Overview -->
  <ScrollLinkedSequential animation="fade-up" baseDelay={0.1} incrementDelay={0.15} className="grid grid-cols-1 md:grid-cols-3 gap-6" startOffset={0} endOffset={0.6}>
      <!-- Active Bookings Card -->
      <div class="bg-white/10 backdrop-blur-sm rounded-2xl border border-white/20 p-6 shadow-lg hover:bg-white/20 transition-all duration-300">
        <div class="flex items-center">
          <div class="flex-shrink-0">
            <div class="w-12 h-12 bg-green-500/20 backdrop-blur-sm rounded-xl flex items-center justify-center border border-green-500/30 shadow-lg">
              <svg class="w-6 h-6 text-green-400" fill="none" stroke="currentColor" viewBox="0 0 24 24">
                <path stroke-linecap="round" stroke-linejoin="round" stroke-width="2" d="M8 7V3m8 4V3m-9 8h10M5 21h14a2 2 0 002-2V7a2 2 0 00-2-2H5a2 2 0 00-2 2v12a2 2 0 002 2z"></path>
              </svg>
            </div>
          </div>
          <div class="ml-5 w-0 flex-1">
            <dl>
              <dt class="text-sm font-medium text-gray-300 truncate drop-shadow-lg">Active Bookings</dt>
              <dd class="text-2xl font-bold text-white drop-shadow-lg">2</dd>
            </dl>
          </div>
        </div>
        <div class="mt-4">
          <a href="/dashboard/renter" class="text-green-400 hover:text-green-300 text-sm font-medium drop-shadow-lg">View all bookings →</a>
        </div>
      </div>

      <!-- Active Listings Card -->
      <div class="bg-white/10 backdrop-blur-sm rounded-2xl border border-white/20 p-6 shadow-lg hover:bg-white/20 transition-all duration-300">
        <div class="flex items-center">
          <div class="flex-shrink-0">
            <div class="w-12 h-12 bg-green-500/20 backdrop-blur-sm rounded-xl flex items-center justify-center border border-green-500/30 shadow-lg">
              <svg class="w-6 h-6 text-green-400" fill="none" stroke="currentColor" viewBox="0 0 24 24">
                <path stroke-linecap="round" stroke-linejoin="round" stroke-width="2" d="M19 11H5m14 0a2 2 0 012 2v6a2 2 0 01-2 2H5a2 2 0 01-2-2v-6a2 2 0 012-2m14 0V9a2 2 0 00-2-2M5 11V9a2 2 0 012-2m0 0V5a2 2 0 012-2h6a2 2 0 012 2v2M7 7h10"></path>
              </svg>
            </div>
          </div>
          <div class="ml-5 w-0 flex-1">
            <dl>
              <dt class="text-sm font-medium text-gray-300 truncate drop-shadow-lg">Active Listings</dt>
              <dd class="text-2xl font-bold text-white drop-shadow-lg">3</dd>
            </dl>
          </div>
        </div>
        <div class="mt-4">
          <a href="/dashboard/owner" class="text-green-400 hover:text-green-300 text-sm font-medium drop-shadow-lg">View all listings →</a>
        </div>
      </div>

      <!-- Verification Status Card -->
<<<<<<< HEAD
      <div class="card">
        <div class="card-header">
          <h2 class="text-lg font-medium">Verification Status</h2>
        </div>
        <div class="card-body">
          {#if $authStore.firestoreUser?.isVerified}
            <div class="flex items-center text-green-600">
              <svg class="h-6 w-6 mr-2" xmlns="http://www.w3.org/2000/svg" fill="none" viewBox="0 0 24 24" stroke="currentColor">
                <path stroke-linecap="round" stroke-linejoin="round" stroke-width="2" d="M9 12l2 2 4-4m5.618-4.016A11.955 11.955 0 0112 2.944a11.955 11.955 0 01-8.618 3.04A12.02 12.02 0 003 9c0 5.591 3.824 10.29 9 11.622 5.176-1.332 9-6.03 9-11.622 0-1.042-.133-2.052-.382-3.016z" />
              </svg>
              <span class="font-medium">Verified</span>
            </div>
            <p class="text-gray-500 mt-2">Your account is fully verified</p>
          {:else}
            <div class="flex items-center text-yellow-600">
              <svg class="h-6 w-6 mr-2" xmlns="http://www.w3.org/2000/svg" fill="none" viewBox="0 0 24 24" stroke="currentColor">
                <path stroke-linecap="round" stroke-linejoin="round" stroke-width="2" d="M12 9v2m0 4h.01m-6.938 4h13.856c1.54 0 2.502-1.667 1.732-3L13.732 4c-.77-1.333-2.694-1.333-3.464 0L3.34 16c-.77 1.333.192 3 1.732 3z" />
=======
      <div class="bg-white/10 backdrop-blur-sm rounded-2xl border border-white/20 p-6 shadow-lg hover:bg-white/20 transition-all duration-300">
        <div class="flex items-center">
          <div class="flex-shrink-0">
            <div class="w-12 h-12 bg-green-500/20 backdrop-blur-sm rounded-xl flex items-center justify-center border border-green-500/30 shadow-lg">
              <svg class="w-6 h-6 text-green-400" fill="none" stroke="currentColor" viewBox="0 0 24 24">
                <path stroke-linecap="round" stroke-linejoin="round" stroke-width="2" d="M9 12l2 2 4-4m5.618-4.016A11.955 11.955 0 0112 2.944a11.955 11.955 0 01-8.618 3.04A12.02 12.02 0 003 9c0 5.591 3.824 10.29 9 11.622 5.176-1.332 9-6.03 9-11.622 0-1.042-.133-2.052-.382-3.016z"></path>
>>>>>>> 58e18a26
              </svg>
            </div>
          </div>
          <div class="ml-5 w-0 flex-1">
            <dl>
              <dt class="text-sm font-medium text-gray-300 truncate drop-shadow-lg">Verification</dt>
              <dd class="text-2xl font-bold text-white drop-shadow-lg">Verified</dd>
            </dl>
          </div>
        </div>
<<<<<<< HEAD
        <div class="card-footer">
          {#if !$authStore.firestoreUser?.isVerified}
            <a href="/verify" class="text-green-600 hover:text-green-700 font-medium">Complete verification</a>
          {:else}
            <span class="text-gray-500">All set!</span>
          {/if}
=======
        <div class="mt-4">
          <span class="text-gray-300 text-sm drop-shadow-lg">All set!</span>
>>>>>>> 58e18a26
        </div>
      </div>
    </ScrollLinkedSequential>

  <!-- Quick Actions -->
  <ScrollLinkedAnimator animation="fade-up" startOffset={0.2} endOffset={0.7}>
    <div class="bg-white/10 backdrop-blur-sm rounded-2xl border border-white/20 shadow-lg">
      <div class="px-6 py-4 border-b border-white/20">
        <h2 class="text-lg font-medium text-white drop-shadow-lg">Quick Actions</h2>
      </div>
      <div class="p-6">
        <ScrollLinkedSequential animation="fade-up" baseDelay={0.1} incrementDelay={0.1} className="grid grid-cols-1 md:grid-cols-3 gap-4" startOffset={0.1} endOffset={0.8}>
          <button
            class="bg-green-600 hover:bg-green-700 text-white font-bold py-3 px-4 rounded-xl transition-all duration-300 inline-flex items-center justify-center shadow-lg hover:transform hover:scale-105"
            on:click={goToCreateListing}
          >
            <svg class="w-5 h-5 mr-2" fill="none" stroke="currentColor" viewBox="0 0 24 24">
              <path stroke-linecap="round" stroke-linejoin="round" stroke-width="2" d="M12 6v6m0 0v6m0-6h6m-6 0H6"></path>
            </svg>
            List New Gear
          </button>
          <a href="/browse" class="bg-green-600 hover:bg-green-700 text-white font-bold py-3 px-4 rounded-xl transition-all duration-300 inline-flex items-center justify-center shadow-lg hover:transform hover:scale-105">
            <svg class="w-5 h-5 mr-2" fill="none" stroke="currentColor" viewBox="0 0 24 24">
              <path stroke-linecap="round" stroke-linejoin="round" stroke-width="2" d="M21 21l-6-6m2-5a7 7 0 11-14 0 7 7 0 0114 0z"></path>
            </svg>
            Browse Gear
          </a>
          <a href="/messages" class="bg-green-600 hover:bg-green-700 text-white font-bold py-3 px-4 rounded-xl transition-all duration-300 inline-flex items-center justify-center shadow-lg hover:transform hover:scale-105">
            <svg class="w-5 h-5 mr-2" fill="none" stroke="currentColor" viewBox="0 0 24 24">
              <path stroke-linecap="round" stroke-linejoin="round" stroke-width="2" d="M8 12h.01M12 12h.01M16 12h.01M21 12c0 4.418-4.03 8-9 8a9.863 9.863 0 01-4.255-.949L3 20l1.395-3.72C3.512 15.042 3 13.574 3 12c0-4.418 4.03-8 9-8s9 3.582 9 8z"></path>
            </svg>
            View Messages
          </a>
        </ScrollLinkedSequential>
      </div>
    </div>
  </ScrollLinkedAnimator>
</div><|MERGE_RESOLUTION|>--- conflicted
+++ resolved
@@ -1,91 +1,8 @@
 <script lang="ts">
   import { goto } from '$app/navigation';
-<<<<<<< HEAD
-  import { authStore } from '$stores/auth';
-  import { getUserBookings } from '$firebase/db/bookings';
-  import { getListings } from '$firebase/db/listings';
-  import { formatCurrency } from '$utils/formatting';
-  import { formatDate } from '$utils/dates';
-  import { timestampToDate } from '$utils/dates';
-  
-  // Dashboard data
-  let loading = true;
-  let activeBookings: any[] = [];
-  let activeListings: any[] = [];
-  let recentActivity: any[] = [];
-  
-  // Load dashboard data
-  onMount(async () => {
-    if (!$authStore.isLoggedIn) return;
-    
-    try {
-      // Get active bookings (as renter)
-      const { bookings: renterBookings } = await getUserBookings(
-        $authStore.authUser!.uid,
-        'renter',
-        ['pending', 'confirmed', 'active']
-      );
-      
-      // Get active listings
-      const { listings } = await getListings({
-        ownerUid: $authStore.authUser!.uid,
-        status: 'active'
-      });
-      
-      // Get bookings for owner's listings
-      const { bookings: ownerBookings } = await getUserBookings(
-        $authStore.authUser!.uid,
-        'owner',
-        ['pending', 'confirmed', 'active']
-      );
-      
-      // Set data
-      activeBookings = renterBookings;
-      activeListings = listings;
-      
-      // Combine recent activity
-      const activity = [
-        ...renterBookings.map(booking => ({
-          type: 'booking',
-          role: 'renter',
-          item: booking,
-          date: booking.createdAt
-        })),
-        ...ownerBookings.map(booking => ({
-          type: 'booking',
-          role: 'owner',
-          item: booking,
-          date: booking.createdAt
-        }))
-      ];
-      
-      // Sort by date (newest first) and limit to 5
-      recentActivity = activity
-        .sort((a, b) => b.date.seconds - a.date.seconds)
-        .slice(0, 5);
-      
-    } catch (error) {
-      console.error('Error loading dashboard data:', error);
-    } finally {
-      loading = false;
-    }
-  });
-  
-  // Navigate to listing
-  function goToListing(listingId: string) {
-    goto(`/listing/${listingId}`);
-  }
-  
-  // Navigate to booking
-  function goToBooking(bookingId: string) {
-    goto(`/booking/${bookingId}`);
-  }
-  
-=======
   import ScrollLinkedAnimator from '$lib/components/layout/scroll-linked-animator.svelte';
   import ScrollLinkedSequential from '$lib/components/layout/scroll-linked-sequential.svelte';
 
->>>>>>> 58e18a26
   // Navigate to create listing
   function goToCreateListing() {
     goto('/list-gear');
@@ -140,32 +57,12 @@
       </div>
 
       <!-- Verification Status Card -->
-<<<<<<< HEAD
-      <div class="card">
-        <div class="card-header">
-          <h2 class="text-lg font-medium">Verification Status</h2>
-        </div>
-        <div class="card-body">
-          {#if $authStore.firestoreUser?.isVerified}
-            <div class="flex items-center text-green-600">
-              <svg class="h-6 w-6 mr-2" xmlns="http://www.w3.org/2000/svg" fill="none" viewBox="0 0 24 24" stroke="currentColor">
-                <path stroke-linecap="round" stroke-linejoin="round" stroke-width="2" d="M9 12l2 2 4-4m5.618-4.016A11.955 11.955 0 0112 2.944a11.955 11.955 0 01-8.618 3.04A12.02 12.02 0 003 9c0 5.591 3.824 10.29 9 11.622 5.176-1.332 9-6.03 9-11.622 0-1.042-.133-2.052-.382-3.016z" />
-              </svg>
-              <span class="font-medium">Verified</span>
-            </div>
-            <p class="text-gray-500 mt-2">Your account is fully verified</p>
-          {:else}
-            <div class="flex items-center text-yellow-600">
-              <svg class="h-6 w-6 mr-2" xmlns="http://www.w3.org/2000/svg" fill="none" viewBox="0 0 24 24" stroke="currentColor">
-                <path stroke-linecap="round" stroke-linejoin="round" stroke-width="2" d="M12 9v2m0 4h.01m-6.938 4h13.856c1.54 0 2.502-1.667 1.732-3L13.732 4c-.77-1.333-2.694-1.333-3.464 0L3.34 16c-.77 1.333.192 3 1.732 3z" />
-=======
       <div class="bg-white/10 backdrop-blur-sm rounded-2xl border border-white/20 p-6 shadow-lg hover:bg-white/20 transition-all duration-300">
         <div class="flex items-center">
           <div class="flex-shrink-0">
             <div class="w-12 h-12 bg-green-500/20 backdrop-blur-sm rounded-xl flex items-center justify-center border border-green-500/30 shadow-lg">
               <svg class="w-6 h-6 text-green-400" fill="none" stroke="currentColor" viewBox="0 0 24 24">
                 <path stroke-linecap="round" stroke-linejoin="round" stroke-width="2" d="M9 12l2 2 4-4m5.618-4.016A11.955 11.955 0 0112 2.944a11.955 11.955 0 01-8.618 3.04A12.02 12.02 0 003 9c0 5.591 3.824 10.29 9 11.622 5.176-1.332 9-6.03 9-11.622 0-1.042-.133-2.052-.382-3.016z"></path>
->>>>>>> 58e18a26
               </svg>
             </div>
           </div>
@@ -176,17 +73,8 @@
             </dl>
           </div>
         </div>
-<<<<<<< HEAD
-        <div class="card-footer">
-          {#if !$authStore.firestoreUser?.isVerified}
-            <a href="/verify" class="text-green-600 hover:text-green-700 font-medium">Complete verification</a>
-          {:else}
-            <span class="text-gray-500">All set!</span>
-          {/if}
-=======
         <div class="mt-4">
           <span class="text-gray-300 text-sm drop-shadow-lg">All set!</span>
->>>>>>> 58e18a26
         </div>
       </div>
     </ScrollLinkedSequential>
