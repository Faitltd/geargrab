--- conflicted
+++ resolved
@@ -1,16 +1,5 @@
 <script lang="ts">
   import { page } from '$app/stores';
-<<<<<<< HEAD
-  import { authStore } from '$stores/auth';
-  import { goto } from '$app/navigation';
-  import { onMount } from 'svelte';
-  
-  // Redirect if not logged in
-  onMount(() => {
-    if (!$authStore.loading && !$authStore.isLoggedIn) {
-      goto('/auth/login?redirectTo=/dashboard');
-    }
-=======
   import { simpleAuth } from '$lib/auth/simple-auth';
   import { goto } from '$app/navigation';
   import { onMount } from 'svelte';
@@ -34,7 +23,6 @@
 
     // Start checking auth with retries
     checkAuthWithRetry();
->>>>>>> 58e18a26
   });
 
   async function checkAuthWithRetry() {
@@ -88,21 +76,6 @@
   <title>Dashboard - GearGrab</title>
 </svelte:head>
 
-<<<<<<< HEAD
-<div class="bg-gray-50 min-h-screen">
-  <div class="max-w-7xl mx-auto px-4 sm:px-6 lg:px-8 py-8">
-    {#if $authStore.loading}
-      <div class="flex justify-center items-center h-64">
-        <svg class="animate-spin h-8 w-8 text-green-600" xmlns="http://www.w3.org/2000/svg" fill="none" viewBox="0 0 24 24">
-          <circle class="opacity-25" cx="12" cy="12" r="10" stroke="currentColor" stroke-width="4"></circle>
-          <path class="opacity-75" fill="currentColor" d="M4 12a8 8 0 018-8V0C5.373 0 0 5.373 0 12h4zm2 5.291A7.962 7.962 0 014 12H0c0 3.042 1.135 5.824 3 7.938l3-2.647z"></path>
-        </svg>
-      </div>
-    {:else if $authStore.isLoggedIn}
-      <div class="mb-8">
-        <h1 class="text-3xl font-bold">Dashboard</h1>
-        <p class="text-gray-500">Welcome back, {$authStore.authUser?.displayName || 'User'}!</p>
-=======
 <!-- Full Page Video Background -->
 <VideoBackground
   videoSrc="/857134-hd_1280_720_24fps.mp4"
@@ -121,7 +94,6 @@
           </svg>
           <p class="text-white">Checking authentication...</p>
         </div>
->>>>>>> 58e18a26
       </div>
     {:else if $authState.user && $authState.isAuthenticated && authCheckComplete}
       <!-- Dashboard Header -->
