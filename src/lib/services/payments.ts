--- conflicted
+++ resolved
@@ -2,11 +2,7 @@
 import { getDaysBetween } from '$utils/dates';
 import type { Listing, Booking } from '$types/firestore';
 import { createBooking } from '$firebase/db/bookings';
-<<<<<<< HEAD
-import { authStore } from '$stores/auth';
-=======
 import { userStore } from '$lib/stores/auth';
->>>>>>> 58e18a26
 import { get } from 'svelte/store';
 import { firestore } from '$lib/firebase/client';
 import {
@@ -280,13 +276,8 @@
   if (!browser) throw new Error('Payment functions can only be called in the browser');
   
   // Get current user
-<<<<<<< HEAD
-  const { authUser } = get(authStore);
-  if (!authUser) throw new Error('User must be logged in to create a booking');
-=======
   const { user } = get(userStore);
   if (!user) throw new Error('User must be logged in to create a booking');
->>>>>>> 58e18a26
   
   // Calculate fees
   const fees = calculateBookingFees(listing, startDate, endDate, deliveryMethod, insuranceTier);
