import { dev } from '$app/environment';
import { initializeApp, getApps, cert, type App } from 'firebase-admin/app';
import { getAuth, type Auth } from 'firebase-admin/auth';
import { getFirestore, type Firestore } from 'firebase-admin/firestore';
import { getStorage, type Storage } from 'firebase-admin/storage';
<<<<<<< HEAD

=======
import { firebaseAdminConfig, validateFirebaseAdminConfig } from './config';

// Firebase Admin configuration
>>>>>>> 58e18a26
let adminApp: App;
let adminAuth: Auth;
let adminFirestore: Firestore;
let adminStorage: Storage;

// Initialize Firebase Admin SDK
try {
<<<<<<< HEAD
  // Only initialize if not already initialized
  if (getApps().length === 0) {
    if (dev) {
      // For development, use emulator or demo project
      adminApp = initializeApp({
        projectId: 'demo-project'
      });
    } else {
      // For production, use environment variables
      const projectId = process.env.FIREBASE_PROJECT_ID;
      const clientEmail = process.env.FIREBASE_ADMIN_CLIENT_EMAIL;
      const privateKey = process.env.FIREBASE_ADMIN_PRIVATE_KEY?.replace(/\\n/g, '\n');

      if (!projectId || !clientEmail || !privateKey) {
        throw new Error('Missing Firebase Admin credentials. Please check environment variables.');
      }

      adminApp = initializeApp({
        credential: cert({
          projectId,
          clientEmail,
          privateKey
        }),
        storageBucket: `${projectId}.appspot.com`
      });
    }
  } else {
    adminApp = getApps()[0];
  }

  // Initialize services
  adminAuth = getAuth(adminApp);
  adminFirestore = getFirestore(adminApp);
  adminStorage = getStorage(adminApp);

} catch (error) {
  console.error('Failed to initialize Firebase Admin SDK:', error);

  // Create safe fallback objects that will throw meaningful errors
  const createErrorProxy = (serviceName: string) => new Proxy({}, {
    get() {
      throw new Error(`Firebase Admin ${serviceName} is not properly initialized. Check your environment variables.`);
    }
  });

  adminAuth = createErrorProxy('Auth') as Auth;
  adminFirestore = createErrorProxy('Firestore') as Firestore;
  adminStorage = createErrorProxy('Storage') as Storage;
  adminApp = createErrorProxy('App') as App;
}

export { adminApp, adminAuth, adminFirestore, adminStorage };
=======
  if (getApps().length === 0) {
    // Check if we have valid credentials
    if (validateFirebaseAdminConfig()) {
      adminApp = initializeApp({
        credential: cert({
          projectId: firebaseAdminConfig.projectId,
          clientEmail: firebaseAdminConfig.clientEmail!,
          privateKey: firebaseAdminConfig.privateKey!
        }),
        storageBucket: `${firebaseAdminConfig.projectId}.appspot.com`
      });

      // Initialize services
      adminAuth = getAuth(adminApp);
      adminFirestore = getFirestore(adminApp);
      adminStorage = getStorage(adminApp);

      console.log('✅ Firebase Admin SDK initialized successfully');
    } else {
      console.log('⚠️ Firebase Admin credentials not found, skipping server-side initialization');
      console.log('This is normal for development when using client-side Firebase only');

      // Create placeholder objects to prevent errors
      adminApp = null as any;
      adminAuth = null as any;
      adminFirestore = null as any;
      adminStorage = null as any;
    }
  } else {
    adminApp = getApps()[0];
    adminAuth = getAuth(adminApp);
    adminFirestore = getFirestore(adminApp);
    adminStorage = getStorage(adminApp);
  }
} catch (error) {
  console.error('❌ Failed to initialize Firebase Admin SDK:', error);
  console.log('⚠️ Continuing without server-side Firebase (client-side will still work)');

  // Create placeholder objects to prevent errors
  adminApp = null as any;
  adminAuth = null as any;
  adminFirestore = null as any;
  adminStorage = null as any;
}

// Export Firebase Admin services with safe fallbacks
export { adminApp, adminAuth, adminFirestore, adminStorage };

// Helper function to check if Firebase Admin is available
export function isFirebaseAdminAvailable(): boolean {
  return adminApp !== null && adminFirestore !== null;
}

// Safe wrapper for Firestore operations
export function safeAdminFirestore() {
  if (!adminFirestore) {
    throw new Error('Firebase Admin not initialized - server-side operations not available');
  }
  return adminFirestore;
}

// Safe wrapper for Auth operations
export function safeAdminAuth() {
  if (!adminAuth) {
    throw new Error('Firebase Admin not initialized - server-side auth operations not available');
  }
  return adminAuth;
}
>>>>>>> 58e18a26
<|MERGE_RESOLUTION|>--- conflicted
+++ resolved
@@ -3,13 +3,18 @@
 import { getAuth, type Auth } from 'firebase-admin/auth';
 import { getFirestore, type Firestore } from 'firebase-admin/firestore';
 import { getStorage, type Storage } from 'firebase-admin/storage';
-<<<<<<< HEAD
 
-=======
-import { firebaseAdminConfig, validateFirebaseAdminConfig } from './config';
+// Try to import config, but don't fail if it doesn't exist
+let firebaseAdminConfig: any = null;
+let validateFirebaseAdminConfig: any = null;
 
-// Firebase Admin configuration
->>>>>>> 58e18a26
+try {
+  const configModule = await import('./config');
+  firebaseAdminConfig = configModule.firebaseAdminConfig;
+  validateFirebaseAdminConfig = configModule.validateFirebaseAdminConfig;
+} catch (error) {
+  // Config module doesn't exist, we'll use environment variables directly
+}
 let adminApp: App;
 let adminAuth: Auth;
 let adminFirestore: Firestore;
@@ -17,71 +22,46 @@
 
 // Initialize Firebase Admin SDK
 try {
-<<<<<<< HEAD
-  // Only initialize if not already initialized
   if (getApps().length === 0) {
-    if (dev) {
-      // For development, use emulator or demo project
-      adminApp = initializeApp({
-        projectId: 'demo-project'
-      });
-    } else {
-      // For production, use environment variables
+    let shouldInitialize = false;
+    let credentials: any = null;
+
+    // Try config-based approach first
+    if (validateFirebaseAdminConfig && validateFirebaseAdminConfig()) {
+      shouldInitialize = true;
+      credentials = {
+        projectId: firebaseAdminConfig.projectId,
+        clientEmail: firebaseAdminConfig.clientEmail!,
+        privateKey: firebaseAdminConfig.privateKey!
+      };
+    }
+    // Fallback to environment variables
+    else {
       const projectId = process.env.FIREBASE_PROJECT_ID;
       const clientEmail = process.env.FIREBASE_ADMIN_CLIENT_EMAIL;
       const privateKey = process.env.FIREBASE_ADMIN_PRIVATE_KEY?.replace(/\\n/g, '\n');
 
-      if (!projectId || !clientEmail || !privateKey) {
-        throw new Error('Missing Firebase Admin credentials. Please check environment variables.');
+      if (projectId && clientEmail && privateKey) {
+        shouldInitialize = true;
+        credentials = { projectId, clientEmail, privateKey };
+      } else if (dev) {
+        // For development, use demo project
+        shouldInitialize = true;
+        credentials = { projectId: 'demo-project' };
       }
+    }
 
-      adminApp = initializeApp({
-        credential: cert({
-          projectId,
-          clientEmail,
-          privateKey
-        }),
-        storageBucket: `${projectId}.appspot.com`
-      });
-    }
-  } else {
-    adminApp = getApps()[0];
-  }
-
-  // Initialize services
-  adminAuth = getAuth(adminApp);
-  adminFirestore = getFirestore(adminApp);
-  adminStorage = getStorage(adminApp);
-
-} catch (error) {
-  console.error('Failed to initialize Firebase Admin SDK:', error);
-
-  // Create safe fallback objects that will throw meaningful errors
-  const createErrorProxy = (serviceName: string) => new Proxy({}, {
-    get() {
-      throw new Error(`Firebase Admin ${serviceName} is not properly initialized. Check your environment variables.`);
-    }
-  });
-
-  adminAuth = createErrorProxy('Auth') as Auth;
-  adminFirestore = createErrorProxy('Firestore') as Firestore;
-  adminStorage = createErrorProxy('Storage') as Storage;
-  adminApp = createErrorProxy('App') as App;
-}
-
-export { adminApp, adminAuth, adminFirestore, adminStorage };
-=======
-  if (getApps().length === 0) {
-    // Check if we have valid credentials
-    if (validateFirebaseAdminConfig()) {
-      adminApp = initializeApp({
-        credential: cert({
-          projectId: firebaseAdminConfig.projectId,
-          clientEmail: firebaseAdminConfig.clientEmail!,
-          privateKey: firebaseAdminConfig.privateKey!
-        }),
-        storageBucket: `${firebaseAdminConfig.projectId}.appspot.com`
-      });
+    if (shouldInitialize && credentials) {
+      if (credentials.projectId === 'demo-project') {
+        adminApp = initializeApp({
+          projectId: 'demo-project'
+        });
+      } else {
+        adminApp = initializeApp({
+          credential: cert(credentials),
+          storageBucket: `${credentials.projectId}.appspot.com`
+        });
+      }
 
       // Initialize services
       adminAuth = getAuth(adminApp);
@@ -109,11 +89,17 @@
   console.error('❌ Failed to initialize Firebase Admin SDK:', error);
   console.log('⚠️ Continuing without server-side Firebase (client-side will still work)');
 
-  // Create placeholder objects to prevent errors
-  adminApp = null as any;
-  adminAuth = null as any;
-  adminFirestore = null as any;
-  adminStorage = null as any;
+  // Create safe fallback objects that will throw meaningful errors
+  const createErrorProxy = (serviceName: string) => new Proxy({}, {
+    get() {
+      throw new Error(`Firebase Admin ${serviceName} is not properly initialized. Check your environment variables.`);
+    }
+  });
+
+  adminAuth = createErrorProxy('Auth') as Auth;
+  adminFirestore = createErrorProxy('Firestore') as Firestore;
+  adminStorage = createErrorProxy('Storage') as Storage;
+  adminApp = createErrorProxy('App') as App;
 }
 
 // Export Firebase Admin services with safe fallbacks
@@ -121,12 +107,12 @@
 
 // Helper function to check if Firebase Admin is available
 export function isFirebaseAdminAvailable(): boolean {
-  return adminApp !== null && adminFirestore !== null;
+  return adminApp !== null && adminFirestore !== null && adminApp !== undefined;
 }
 
 // Safe wrapper for Firestore operations
 export function safeAdminFirestore() {
-  if (!adminFirestore) {
+  if (!adminFirestore || !isFirebaseAdminAvailable()) {
     throw new Error('Firebase Admin not initialized - server-side operations not available');
   }
   return adminFirestore;
@@ -134,9 +120,8 @@
 
 // Safe wrapper for Auth operations
 export function safeAdminAuth() {
-  if (!adminAuth) {
+  if (!adminAuth || !isFirebaseAdminAvailable()) {
     throw new Error('Firebase Admin not initialized - server-side auth operations not available');
   }
   return adminAuth;
-}
->>>>>>> 58e18a26
+}